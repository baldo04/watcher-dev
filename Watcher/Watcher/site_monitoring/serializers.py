from rest_framework import serializers
from django.conf import settings
from django.utils import timezone
import requests
from rest_framework.exceptions import NotFound, AuthenticationFailed

from dns_finder.models import DnsTwisted

from .core import monitoring_init
from .models import Alert, Site

from pymisp import ExpandedPyMISP, MISPEvent
from .misp import update_attributes, create_misp_tags, create_attributes

import urllib3
import tldextract

urllib3.disable_warnings(urllib3.exceptions.InsecureRequestWarning)


# Site Serializer
class SiteSerializer(serializers.ModelSerializer):
<<<<<<< HEAD
=======
    def validate_domain_name(self, value):
        extracted = tldextract.extract(value)
        
        if not extracted.domain or not extracted.suffix:
            raise serializers.ValidationError("The domain name is not valid")
        
        return value

>>>>>>> 36b1229f
    def create(self, validated_data):
        site = super().create(validated_data)
        monitoring_init(site)
        return site

    class Meta:
        model = Site
        fields = '__all__'


# Alert Serializer
class AlertSerializer(serializers.ModelSerializer):
    site = SiteSerializer()

    class Meta:
        model = Alert
        fields = '__all__'


# MISP Serializer
class MISPSerializer(serializers.Serializer):
    id = serializers.IntegerField()

    def save(self):
        site_id = self.validated_data['id']
        site = Site.objects.get(pk=site_id)

        # Check if there is already an Event
        if DnsTwisted.objects.filter(domain_name=site.domain_name):
            dns_twisted = DnsTwisted.objects.get(domain_name=site.domain_name)
            if site.misp_event_id is None:
                site.misp_event_id = dns_twisted.misp_event_id
                # Save the case id in database
                Site.objects.filter(pk=site.pk).update(misp_event_id=dns_twisted.misp_event_id)

        # Test MISP instance connection
        try:
            requests.get(settings.MISP_URL, verify=settings.MISP_VERIFY_SSL)
        except requests.exceptions.SSLError as e:
            print(str(timezone.now()) + " - ", e)
            raise AuthenticationFailed("SSL Error: " + settings.MISP_URL)
        except requests.exceptions.RequestException as e:
            print(str(timezone.now()) + " - ", e)
            raise NotFound("Not Found: " + settings.MISP_URL)

        misp_api = ExpandedPyMISP(settings.MISP_URL, settings.MISP_KEY, settings.MISP_VERIFY_SSL)

        if site.misp_event_id is not None:
            # If the event already exist, then we update IOCs
            update_attributes(misp_api, site)
        else:
            # If the event does not exist, then we create it

            # Prepare MISP Event
            event = MISPEvent()
            event.distribution = 0
            event.threat_level_id = 2
            event.analysis = 0
            event.info = "Suspicious domain name " + site.domain_name
            event.tags = create_misp_tags(misp_api)

            # Create MISP Event
            print(str(timezone.now()) + " - " + 'Create MISP Event')
            print('-----------------------------')
            event = misp_api.add_event(event, pythonify=True)

            # Store Event Id in database
            Site.objects.filter(pk=site.pk).update(misp_event_id=event.id)
            if DnsTwisted.objects.filter(domain_name=site.domain_name):
                DnsTwisted.objects.filter(domain_name=site.domain_name).update(misp_event_id=event.id)

            # Create MISP Attributes
            create_attributes(misp_api, event.id, site)

    @property
    def data(self):
        # just return success dictionary. you can change this to your need, but i dont think output should be user data after password change
        site_id = self.validated_data['id']
        return {'id': site_id, 'misp_event_id': Site.objects.get(pk=site_id).misp_event_id}<|MERGE_RESOLUTION|>--- conflicted
+++ resolved
@@ -20,8 +20,6 @@
 
 # Site Serializer
 class SiteSerializer(serializers.ModelSerializer):
-<<<<<<< HEAD
-=======
     def validate_domain_name(self, value):
         extracted = tldextract.extract(value)
         
@@ -30,7 +28,6 @@
         
         return value
 
->>>>>>> 36b1229f
     def create(self, validated_data):
         site = super().create(validated_data)
         monitoring_init(site)
